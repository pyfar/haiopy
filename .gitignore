--- conflicted
+++ resolved
@@ -103,10 +103,7 @@
 
 # IDE settings
 .vscode/
-<<<<<<< HEAD
 
 # workaround for failing test discovery in vscode
 tests/private/
-=======
-private/Haiopy_whatever.py
->>>>>>> de37ac36
+private/Haiopy_whatever.py