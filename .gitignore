# Byte-compiled / optimized / DLL files
__pycache__/
*.py[cod]
*$py.class

# C extensions
*.so

# Distribution / packaging
.Python
env/
build/
develop-eggs/
dist/
downloads/
eggs/
.eggs/
lib/
lib64/
parts/
sdist/
var/
wheels/
*.egg-info/
.installed.cfg
*.egg

# PyInstaller
#  Usually these files are written by a python script from a template
#  before PyInstaller builds the exe, so as to inject date/other infos into it.
*.manifest
*.spec

# Installer logs
pip-log.txt
pip-delete-this-directory.txt

# Unit test / coverage reports
htmlcov/
.tox/
.coverage
.coverage.*
.cache
nosetests.xml
coverage.xml
*.cover
.hypothesis/
.pytest_cache/

# Translations
*.mo
*.pot

# Django stuff:
*.log
local_settings.py

# Flask stuff:
instance/
.webassets-cache

# Scrapy stuff:
.scrapy

# Sphinx documentation
docs/_build/

# PyBuilder
target/

# Jupyter Notebook
.ipynb_checkpoints

# pyenv
.python-version

# celery beat schedule file
celerybeat-schedule

# SageMath parsed files
*.sage.py

# dotenv
.env

# virtualenv
.venv
venv/
ENV/

# Spyder project settings
.spyderproject
.spyproject

# Rope project settings
.ropeproject

# mkdocs documentation
/site

# mypy
.mypy_cache/

# IDE settings
.vscode/
<<<<<<< HEAD

# workaround for failing test discovery in vscode
tests/private/
=======
tests/private/Haiopy_test.py
>>>>>>> cb94625a
private/Haiopy_whatever.py<|MERGE_RESOLUTION|>--- conflicted
+++ resolved
@@ -103,11 +103,8 @@
 
 # IDE settings
 .vscode/
-<<<<<<< HEAD
 
 # workaround for failing test discovery in vscode
 tests/private/
-=======
 tests/private/Haiopy_test.py
->>>>>>> cb94625a
 private/Haiopy_whatever.py