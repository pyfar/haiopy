--- conflicted
+++ resolved
@@ -106,6 +106,7 @@
         identifier=identifier,
         output_buffer=buffer,
         channels=[1],
+        channels=[1],
         sampling_rate=sampling_rate)
     out_device.check_settings()
 
@@ -134,10 +135,7 @@
         sampling_rate=sampling_rate)
     out_device.check_settings()
     assert out_device.output_buffer == empty_buffer_stub[0]
-<<<<<<< HEAD
-    
-=======
->>>>>>> 20790ea2
+
     out_device.output_buffer = buffer
     assert out_device._output_buffer == buffer
     assert out_device.output_buffer == buffer
@@ -146,7 +144,6 @@
     buffer.block_size = 256
     with pytest.raises(ValueError, match='block size does not match'):
         out_device.output_buffer = buffer
-<<<<<<< HEAD
     """
     # Das hier wenn channel setter implementiert ist
     buffer.n_channels = 8
@@ -156,22 +153,11 @@
 
     # change the block size of the buffer and check if buffers block size is
     # set accordingly
-    print(out_device.block_size)
-=======
-
-    # change the block size of the buffer and check if buffers block size is
-    # set accordingly
->>>>>>> 20790ea2
     new_block_size = 256
     out_device.block_size = new_block_size
     assert out_device._block_size == new_block_size
     assert out_device.output_buffer.block_size == new_block_size
-<<<<<<< HEAD
-    print(out_device.block_size, out_device.output_buffer.block_size)
-    """
-=======
-
->>>>>>> 20790ea2
+    """
     # set and get sampling rate
 
     out_device.sampling_rate = 44100  # Different Sampling Rates invalid
@@ -185,9 +171,66 @@
 
     # Close Output Stream for next Tests
     with pytest.raises(StopIteration, match="iteration stopped"):
-<<<<<<< HEAD
-        out_device.close()
-    """
-=======
-        out_device.close()
->>>>>>> 20790ea2
+        out_device.close()
+    """
+
+    # Close Output Stream for next Tests
+    with pytest.raises(StopIteration, match="iteration stopped"):
+        out_device.close()
+
+
+@pytest.mark.skipif(os.environ.get('CI') == 'true',
+                    reason="CI does not have a soundcard")
+def test_check_init(empty_buffer_stub, sine_buffer_stub):
+    buffer = sine_buffer_stub[0]
+    identifier, config = default_device_multiface_fireface()
+
+    sampling_rate = config['default_samplerate']
+
+    out_device = devices.OutputAudioDevice(
+        identifier=identifier,
+        output_buffer=empty_buffer_stub[0],
+        channels=[1],
+        sampling_rate=sampling_rate)
+    out_device.check_settings()
+    assert out_device.output_buffer == empty_buffer_stub[0]
+    
+    out_device.output_buffer = buffer
+    assert out_device._output_buffer == buffer
+    assert out_device.output_buffer == buffer
+
+    # set a buffer with non matching block size
+    buffer.block_size = 256
+    with pytest.raises(ValueError, match='block size does not match'):
+        out_device.output_buffer = buffer
+    """
+    # Das hier wenn channel setter implementiert ist
+    buffer.n_channels = 8
+    with pytest.raises(ValueError, match='channel number does not match'):
+        out_device.output_buffer = buffer
+    """
+
+    # change the block size of the buffer and check if buffers block size is
+    # set accordingly
+    print(out_device.block_size)
+    new_block_size = 256
+    out_device.block_size = new_block_size
+    assert out_device._block_size == new_block_size
+    assert out_device.output_buffer.block_size == new_block_size
+    print(out_device.block_size, out_device.output_buffer.block_size)
+    """
+    # set and get sampling rate
+
+    out_device.sampling_rate = 44100  # Different Sampling Rates invalid
+    assert out_device._sampling_rate == 44100
+
+    # test if setters are blocked when the stream is in use
+    out_device.start()
+    with pytest.raises(ValueError, match='currently in use'):
+        out_device.block_size = 512
+    out_device.wait()
+
+    # Close Output Stream for next Tests
+    with pytest.raises(StopIteration, match="iteration stopped"):
+        out_device.close()
+    """