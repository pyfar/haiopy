--- conflicted
+++ resolved
@@ -210,7 +210,6 @@
         buffer.data
 
 
-<<<<<<< HEAD
 def test_SineGenerator():
     frequency = 440
     block_size = 512
@@ -308,7 +307,8 @@
         sine.amplitude = 3
     with pytest.raises(BufferError, match="needs to be inactive"):
         sine.sampling_rate = 24000
-=======
+
+
 def test_sampling_rate_setter():
     # Test setting the sampling rate, resampling the Signal and updating data
     block_size = 512
@@ -323,5 +323,4 @@
     resampled_sig = pf.dsp.resample(sine, new_sampling_rate)
     assert buffer.sampling_rate == 88200
     assert buffer.n_blocks == 8
-    assert buffer.data == resampled_sig
->>>>>>> de37ac36
+    assert buffer.data == resampled_sig