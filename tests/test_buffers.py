import numpy as np
import numpy.testing as npt
from haiopy.buffers import _Buffer, SignalBuffer, NoiseGenerator
import pytest
import pyfar as pf
from scipy import signal


def test_buffer_block_size():

    block_size = 512
    buffer = _Buffer(block_size)

    assert buffer._block_size == block_size

    assert buffer.block_size == block_size

    new_block_size = 128
    buffer.block_size = int(new_block_size)
    assert buffer._block_size == new_block_size

    with pytest.raises(
            ValueError, match='The block size needs to be an integer'):
        buffer.block_size = float(10)

    with pytest.raises(
            ValueError, match='The block size needs to be an integer'):
        _Buffer(float(10))


def test_buffer_state():
    block_size = 512

    # create new buffer
    buffer = _Buffer(block_size)
    buffer._start()
    assert buffer.is_active is True

    # check if the correct error is raised on stopping
    with pytest.raises(StopIteration, match="iteration stopped"):
        buffer._stop()

    assert buffer.is_active is False

    # The buffer will be automatically set to be active after the first call
    # to the __next__ method
    # The pytest raises is required here, as the sub-class specific next
    # method is an abstract class method
    with pytest.raises(NotImplementedError):
        next(buffer)
        assert buffer._is_active is True

        # check_if_active() raises an exception if buffer is active
        with pytest.raises(BufferError, match="needs to be inactive"):
            buffer.check_if_active()

    # check iterator dunder
    assert iter(buffer) == buffer


def test_signal_buffer():
    sampling_rate = 44100
    n_blocks = 10
    block_size = 512
    n_samples = block_size*n_blocks
    sine = pf.signals.sine(
        440, n_samples, amplitude=[1, 1], sampling_rate=sampling_rate)

    with pytest.raises(ValueError, match='one-dimensional'):
        SignalBuffer(
            block_size,
            pf.Signal(np.zeros((2, 3, block_size), 'float32'), sampling_rate))

    with pytest.raises(ValueError, match='must be a pyfar.Signal'):
        SignalBuffer(block_size, [1, 2, 3])

    buffer = SignalBuffer(block_size, sine)

    assert buffer._n_blocks == n_blocks
    assert buffer.n_blocks == n_blocks

    # test sampling rate getter
    assert buffer.sampling_rate == sampling_rate

    # test number of channels
    assert buffer.n_channels == 2

    # check if the initial index s correct
    assert buffer._index == 0
    assert buffer.index == 0

    # check if the data arrays are correct
    npt.assert_array_equal(buffer._data.time, sine.time)
    npt.assert_array_equal(buffer.data.time, sine.time)

    # check if the data strides are correct
    strided_buffer_data = np.lib.stride_tricks.as_strided(
        sine.time, (*sine.cshape, n_blocks, block_size))
    npt.assert_array_equal(
        buffer._strided_data, strided_buffer_data)

    # check first step
    block_data = next(buffer)
    npt.assert_array_equal(block_data, strided_buffer_data[..., 0, :])

    # check second step
    block_data = next(buffer)
    npt.assert_array_equal(block_data, strided_buffer_data[..., 1, :])

    # check if a error is raised if the end of the buffer is reached
    with pytest.raises(StopIteration, match="buffer is empty"):
        while True:
            next(buffer)

    # test the looping blocks
    buffer = SignalBuffer(block_size, sine)
    for idx, block in enumerate(buffer):
        assert buffer.is_active is True
        npt.assert_array_equal(
            block, strided_buffer_data[..., idx, :])

    # check if state is set to inactive after loop finished
    assert buffer.is_active is False
    assert buffer.is_finished is True


def test_signal_buffer_padding():
    sampling_rate = 44100
    n_samples = 800

    n_blocks = 2
    block_size = 512
    sine = pf.signals.sine(
        440, n_samples, amplitude=[1], sampling_rate=sampling_rate)

    buffer = SignalBuffer(block_size, sine)

    assert buffer.data.n_samples == n_blocks*block_size

    expected_data = np.concatenate((
        np.squeeze(sine.time),
        np.zeros(n_blocks*block_size-n_samples, dtype=float)))

    npt.assert_equal(np.squeeze(buffer.data.time), expected_data)


def test_writing_signal_buffer():
    sampling_rate = 44100
    block_size = 512

    block_data = np.atleast_2d(np.arange(block_size))

    sig = pf.Signal(np.zeros(block_size, dtype='float32'), sampling_rate)
    buffer = SignalBuffer(block_size, sig)

    next(buffer)[:] = block_data

    # we need to stop the buffer which raises a StopIteration error
    with pytest.raises(StopIteration):
        buffer._stop()
    np.testing.assert_array_equal(buffer.data.time, block_data)


def test_signal_buffer_updates():
    sampling_rate = 44100
    n_blocks = 10
    block_size = 512
    n_samples = block_size*n_blocks
    noise = pf.signals.noise(
        n_samples, rms=[1, 1], sampling_rate=sampling_rate)
    sine = pf.signals.sine(
        440, n_samples, amplitude=[1, 1], sampling_rate=sampling_rate)

    # Create a new buffer
    buffer = SignalBuffer(block_size, noise)

    # Set a new signal as data for the buffer
    buffer.data = sine
    npt.assert_array_equal(buffer._data.time, sine.time)
    npt.assert_array_equal(buffer.data.time, sine.time)

    # The new block size is 4 times smaller than the old one
    new_block_size = 128
    buffer.block_size = new_block_size

    # The data itself is not touched in this case
    npt.assert_array_equal(buffer._data.time, sine.time)
    npt.assert_array_equal(buffer.data.time, sine.time)

    # Stride the array with the new block size
    # The new number of blocks is an integer multiple of the old block size
    new_n_blocks = n_samples // new_block_size
    strided_buffer_data = np.lib.stride_tricks.as_strided(
        sine.time, (*sine.time.shape[:-1], new_n_blocks, new_block_size))
    npt.assert_array_equal(
        buffer._strided_data, strided_buffer_data)

    # Check if Errors are raised when buffer is in use
    next(buffer)
    assert buffer.is_active is True

    # Setting the block size is not allowed if the buffer is active
    with pytest.raises(BufferError, match="needs to be inactive"):
        buffer.block_size = 512

    # Setting and getting the data is not allowed if the buffer is active
    with pytest.raises(BufferError, match="needs to be inactive"):
        buffer.data = sine

    with pytest.raises(BufferError, match="needs to be inactive"):
        buffer.data


<<<<<<< HEAD
def test_NoiseGenerator():
    block_size = 512
    seed = 10

    with pytest.raises(ValueError, match="spectrum is 'invalid'"):
        NoiseGenerator(block_size, spectrum="invalid")

    noise = NoiseGenerator(block_size, seed=seed)

    # test getters with default
    assert noise.block_size == block_size
    assert noise.spectrum == "white"
    assert noise.rms == 1
    assert noise.sampling_rate == 44100
    assert noise.seed == 10

    # check if noise generator is not active yet
    assert noise.is_active is False

    # Get Random Generator Object with seed = 10
    rng = np.random.default_rng(seed)
    # check first block
    noise_data = rng.standard_normal(block_size)
    # level the noise
    noise_data /= np.sqrt(np.mean(noise_data**2))
    block_data = next(noise)
    npt.assert_array_equal(block_data, noise_data)

    # check if noise generator is active now
    assert noise.is_active is True

    # check second block

    noise_data = rng.standard_normal(block_size)
    # level the noise
    noise_data /= np.sqrt(np.mean(noise_data**2))
    block_data = next(noise)
    npt.assert_array_equal(block_data, noise_data)


def test_NoiseGenerator_updates():
    block_size = 512
    noise = NoiseGenerator(block_size)

    # check if noise generator is not active yet
    assert noise.is_active is False

    # Update Parameters
    new_block_size = 1028
    noise.block_size = new_block_size
    assert noise.block_size == new_block_size

    # set invalid spectrum
    with pytest.raises(ValueError, match="spectrum is 'invalid'"):
        noise.spectrum = "invalid"
    new_spectrum = "pink"
    noise.spectrum = new_spectrum
    assert noise.spectrum == new_spectrum

    new_rms = 0.5
    noise.rms = new_rms
    assert noise.rms == new_rms

    new_sampling_rate = 48000
    noise.sampling_rate = new_sampling_rate
    assert noise.sampling_rate == new_sampling_rate

    new_seed = 5
    noise.seed = new_seed
    assert noise.seed == new_seed

    # Check updated data and pink spectrum
    rng = np.random.default_rng(5)
    noise_data = rng.standard_normal(new_block_size)
    # Apply Filter for Pink Noise
    B = [0.049922035, -0.095993537, 0.050612699, -0.004408786]
    A = [1, -2.494956002, 2.017265875, -0.522189400]
    zi = signal.lfilter_zi(B, A)
    noise_data, zi2 = signal.lfilter(B, A, noise_data, zi=zi)
    # level the noise
    rms_current = np.sqrt(np.mean(noise_data**2))
    noise_data = noise_data / rms_current * new_rms

    block_data = next(noise)
    npt.assert_array_equal(block_data, noise_data)

    """Apply filter to second block of data with initial conditions from
    first block."""
    noise_data2 = rng.standard_normal(new_block_size)
    noise_data2, _ = signal.lfilter(B, A, noise_data2, zi=zi2)
    # level the noise
    rms_current = np.sqrt(np.mean(noise_data2**2))
    noise_data2 = noise_data2 / rms_current * new_rms

    block_data2 = next(noise)
    npt.assert_array_equal(block_data2, noise_data2)

    # Check if Errors are raised when NoiseGenerator is in use
    assert noise.is_active is True

    # Setting the Parameters is not allowed if the NoiseGenerator is active
    with pytest.raises(BufferError, match="needs to be inactive"):
        noise.spectrum = "white"
    with pytest.raises(BufferError, match="needs to be inactive"):
        noise.block_size = 256
    with pytest.raises(BufferError, match="needs to be inactive"):
        noise.rms = 3
    with pytest.raises(BufferError, match="needs to be inactive"):
        noise.sampling_rate = 24000
    with pytest.raises(BufferError, match="needs to be inactive"):
        noise.seed = 123
=======
def test_sampling_rate_setter():
    # Test setting the sampling rate, resampling the Signal and updating data
    block_size = 512
    sampling_rate = 44100
    sine = pf.signals.sine(440, 4*block_size, sampling_rate=sampling_rate)
    buffer = SignalBuffer(block_size, sine)
    assert buffer.sampling_rate == 44100

    new_sampling_rate = sampling_rate*2
    with pytest.warns(UserWarning, match="Resampling the input Signal"):
        buffer.sampling_rate = new_sampling_rate
    resampled_sig = pf.dsp.resample(sine, new_sampling_rate)
    assert buffer.sampling_rate == 88200
    assert buffer.n_blocks == 8
    assert buffer.data == resampled_sig
>>>>>>> de37ac36
<|MERGE_RESOLUTION|>--- conflicted
+++ resolved
@@ -211,7 +211,6 @@
         buffer.data
 
 
-<<<<<<< HEAD
 def test_NoiseGenerator():
     block_size = 512
     seed = 10
@@ -323,7 +322,8 @@
         noise.sampling_rate = 24000
     with pytest.raises(BufferError, match="needs to be inactive"):
         noise.seed = 123
-=======
+
+
 def test_sampling_rate_setter():
     # Test setting the sampling rate, resampling the Signal and updating data
     block_size = 512
@@ -338,5 +338,4 @@
     resampled_sig = pf.dsp.resample(sine, new_sampling_rate)
     assert buffer.sampling_rate == 88200
     assert buffer.n_blocks == 8
-    assert buffer.data == resampled_sig
->>>>>>> de37ac36
+    assert buffer.data == resampled_sig