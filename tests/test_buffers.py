import numpy as np
import numpy.testing as npt
<<<<<<< HEAD
from haiopy.buffers import _Buffer, SignalBuffer, SineGenerator
=======
from haiopy.buffers import _Buffer, SignalBuffer, NoiseGenerator
>>>>>>> cb94625a
import pytest
import pyfar as pf
from scipy import signal


def test_buffer_block_size():

    block_size = 512
    buffer = _Buffer(block_size)

    assert buffer._block_size == block_size

    assert buffer.block_size == block_size

    new_block_size = 128
    buffer.block_size = int(new_block_size)
    assert buffer._block_size == new_block_size

    with pytest.raises(
            ValueError, match='The block size needs to be an integer'):
        buffer.block_size = float(10)

    with pytest.raises(
            ValueError, match='The block size needs to be an integer'):
        _Buffer(float(10))


def test_buffer_state():
    block_size = 512

    # create new buffer
    buffer = _Buffer(block_size)
    buffer._start()
    assert buffer.is_active is True

    # check if the correct error is raised on stopping
    with pytest.raises(StopIteration, match="iteration stopped"):
        buffer._stop()

    assert buffer.is_active is False

    # The buffer will be automatically set to be active after the first call
    # to the __next__ method
    # The pytest raises is required here, as the sub-class specific next
    # method is an abstract class method
    with pytest.raises(NotImplementedError):
        next(buffer)
        assert buffer._is_active is True

        # check_if_active() raises an exception if buffer is active
        with pytest.raises(BufferError, match="needs to be inactive"):
            buffer.check_if_active()

    # check iterator dunder
    assert iter(buffer) == buffer


def test_signal_buffer():
    sampling_rate = 44100
    n_blocks = 10
    block_size = 512
    n_samples = block_size*n_blocks
    sine = pf.signals.sine(
        440, n_samples, amplitude=[1, 1], sampling_rate=sampling_rate)

    with pytest.raises(ValueError, match='one-dimensional'):
        SignalBuffer(
            block_size,
            pf.Signal(np.zeros((2, 3, block_size), 'float32'), sampling_rate))

    with pytest.raises(ValueError, match='must be a pyfar.Signal'):
        SignalBuffer(block_size, [1, 2, 3])

    buffer = SignalBuffer(block_size, sine)

    assert buffer._n_blocks == n_blocks
    assert buffer.n_blocks == n_blocks

    # test sampling rate getter
    assert buffer.sampling_rate == sampling_rate

    # test number of channels
    assert buffer.n_channels == 2

    # check if the initial index s correct
    assert buffer._index == 0
    assert buffer.index == 0

    # check if the data arrays are correct
    npt.assert_array_equal(buffer._data.time, sine.time)
    npt.assert_array_equal(buffer.data.time, sine.time)

    # check if the data strides are correct
    strided_buffer_data = np.lib.stride_tricks.as_strided(
        sine.time, (*sine.cshape, n_blocks, block_size))
    npt.assert_array_equal(
        buffer._strided_data, strided_buffer_data)

    # check first step
    block_data = next(buffer)
    npt.assert_array_equal(block_data, strided_buffer_data[..., 0, :])

    # check second step
    block_data = next(buffer)
    npt.assert_array_equal(block_data, strided_buffer_data[..., 1, :])

    # check if a error is raised if the end of the buffer is reached
    with pytest.raises(StopIteration, match="buffer is empty"):
        while True:
            next(buffer)

    # test the looping blocks
    buffer = SignalBuffer(block_size, sine)
    for idx, block in enumerate(buffer):
        assert buffer.is_active is True
        npt.assert_array_equal(
            block, strided_buffer_data[..., idx, :])

    # check if state is set to inactive after loop finished
    assert buffer.is_active is False
    assert buffer.is_finished is True


def test_signal_buffer_padding():
    sampling_rate = 44100
    n_samples = 800

    n_blocks = 2
    block_size = 512
    sine = pf.signals.sine(
        440, n_samples, amplitude=[1], sampling_rate=sampling_rate)

    buffer = SignalBuffer(block_size, sine)

    assert buffer.data.n_samples == n_blocks*block_size

    expected_data = np.concatenate((
        np.squeeze(sine.time),
        np.zeros(n_blocks*block_size-n_samples, dtype=float)))

    npt.assert_equal(np.squeeze(buffer.data.time), expected_data)


def test_writing_signal_buffer():
    sampling_rate = 44100
    block_size = 512

    block_data = np.atleast_2d(np.arange(block_size))

    sig = pf.Signal(np.zeros(block_size, dtype='float32'), sampling_rate)
    buffer = SignalBuffer(block_size, sig)

    next(buffer)[:] = block_data

    # we need to stop the buffer which raises a StopIteration error
    with pytest.raises(StopIteration):
        buffer._stop()
    np.testing.assert_array_equal(buffer.data.time, block_data)


def test_signal_buffer_updates():
    sampling_rate = 44100
    n_blocks = 10
    block_size = 512
    n_samples = block_size*n_blocks
    noise = pf.signals.noise(
        n_samples, rms=[1, 1], sampling_rate=sampling_rate)
    sine = pf.signals.sine(
        440, n_samples, amplitude=[1, 1], sampling_rate=sampling_rate)

    # Create a new buffer
    buffer = SignalBuffer(block_size, noise)

    # Set a new signal as data for the buffer
    buffer.data = sine
    npt.assert_array_equal(buffer._data.time, sine.time)
    npt.assert_array_equal(buffer.data.time, sine.time)

    # The new block size is 4 times smaller than the old one
    new_block_size = 128
    buffer.block_size = new_block_size

    # The data itself is not touched in this case
    npt.assert_array_equal(buffer._data.time, sine.time)
    npt.assert_array_equal(buffer.data.time, sine.time)

    # Stride the array with the new block size
    # The new number of blocks is an integer multiple of the old block size
    new_n_blocks = n_samples // new_block_size
    strided_buffer_data = np.lib.stride_tricks.as_strided(
        sine.time, (*sine.time.shape[:-1], new_n_blocks, new_block_size))
    npt.assert_array_equal(
        buffer._strided_data, strided_buffer_data)

    # Check if Errors are raised when buffer is in use
    next(buffer)
    assert buffer.is_active is True

    # Setting the block size is not allowed if the buffer is active
    with pytest.raises(BufferError, match="needs to be inactive"):
        buffer.block_size = 512

    # Setting and getting the data is not allowed if the buffer is active
    with pytest.raises(BufferError, match="needs to be inactive"):
        buffer.data = sine

    with pytest.raises(BufferError, match="needs to be inactive"):
        buffer.data


<<<<<<< HEAD
def test_SineGenerator():
    frequency = 440
    block_size = 512
    amplitude = 1
    sampling_rate = 44100

    sine = SineGenerator(frequency,
                         block_size,
                         amplitude,
                         sampling_rate)

    # test getters
    assert sine.frequency == frequency
    assert sine.amplitude == amplitude
    assert sine.sampling_rate == sampling_rate
    assert sine.phase == 0

    # check if sine generator is not active yet
    assert sine.is_active is False

    # check first step
    omega = 2 * np.pi * frequency
    phase = 0
    sine_data = amplitude * np.sin(
            omega*np.arange(block_size)/sampling_rate+phase)
    block_data = next(sine)
    npt.assert_array_equal(block_data, sine_data)

    # check second step
    phase = omega * (block_size/sampling_rate)
    assert sine.phase == phase
    sine_data = amplitude * np.sin(
            omega*np.arange(block_size)/sampling_rate+phase)
    block_data = next(sine)
    npt.assert_array_equal(block_data, sine_data)

    # check if sine generator is active now
    assert sine.is_active is True


def test_SineGenerator_updates():
    frequency = 440
    block_size = 512
    amplitude = 1
    sampling_rate = 44100

    sine = SineGenerator(frequency,
                         block_size,
                         amplitude,
                         sampling_rate)

    # Update Parameters
    new_frequency = 500
    sine.frequency = new_frequency
    assert sine.frequency == new_frequency

    new_block_size = 128
    sine.block_size = new_block_size
    assert sine.block_size == new_block_size

    new_amplitude = 2
    sine.amplitude = new_amplitude
    assert sine.amplitude == new_amplitude

    new_sampling_rate = 48000
    sine.sampling_rate = new_sampling_rate
    assert sine.sampling_rate == new_sampling_rate

    # check updated date
    updated_block_data = next(sine)
    omega = 2 * np.pi * new_frequency
    phase = 0
    sine_data = new_amplitude * np.sin(
            omega*np.arange(new_block_size)/new_sampling_rate+phase)
    npt.assert_array_equal(updated_block_data, sine_data)

    # Test setting phase to 0 when updating parameters
    assert sine.phase == omega*(new_block_size / new_sampling_rate)
    # we need to stop the SineGenerator which raises a StopIteration error
    with pytest.raises(StopIteration):
        sine._stop()
    sine.frequency = 1000
    assert sine.phase == 0

    # Check if Errors are raised when SineGenerator is in use
    next(sine)
    assert sine.is_active is True

    # Setting the Parameters is not allowed if the SineGenerator is active
    with pytest.raises(BufferError, match="needs to be inactive"):
        sine.frequency = 400
    with pytest.raises(BufferError, match="needs to be inactive"):
        sine.block_size = 256
    with pytest.raises(BufferError, match="needs to be inactive"):
        sine.amplitude = 3
    with pytest.raises(BufferError, match="needs to be inactive"):
        sine.sampling_rate = 24000
=======
def test_NoiseGenerator():
    block_size = 512
    seed = 10

    with pytest.raises(ValueError, match="spectrum is 'invalid'"):
        NoiseGenerator(block_size, spectrum="invalid")

    noise = NoiseGenerator(block_size, seed=seed)

    # test getters with default
    assert noise.block_size == block_size
    assert noise.spectrum == "white"
    assert noise.rms == 1
    assert noise.sampling_rate == 44100
    assert noise.seed == 10

    # check if noise generator is not active yet
    assert noise.is_active is False

    # Get Random Generator Object with seed = 10
    rng = np.random.default_rng(seed)
    # check first block
    noise_data = rng.standard_normal(block_size)
    # level the noise
    noise_data /= np.sqrt(np.mean(noise_data**2))
    block_data = next(noise)
    npt.assert_array_equal(block_data, noise_data)

    # check if noise generator is active now
    assert noise.is_active is True

    # check second block

    noise_data = rng.standard_normal(block_size)
    # level the noise
    noise_data /= np.sqrt(np.mean(noise_data**2))
    block_data = next(noise)
    npt.assert_array_equal(block_data, noise_data)


def test_NoiseGenerator_updates():
    block_size = 512
    noise = NoiseGenerator(block_size)

    # check if noise generator is not active yet
    assert noise.is_active is False

    # Update Parameters
    new_block_size = 1028
    noise.block_size = new_block_size
    assert noise.block_size == new_block_size

    # set invalid spectrum
    with pytest.raises(ValueError, match="spectrum is 'invalid'"):
        noise.spectrum = "invalid"
    new_spectrum = "pink"
    noise.spectrum = new_spectrum
    assert noise.spectrum == new_spectrum

    new_rms = 0.5
    noise.rms = new_rms
    assert noise.rms == new_rms

    new_sampling_rate = 48000
    noise.sampling_rate = new_sampling_rate
    assert noise.sampling_rate == new_sampling_rate

    new_seed = 5
    noise.seed = new_seed
    assert noise.seed == new_seed

    # Check updated data and pink spectrum
    rng = np.random.default_rng(5)
    noise_data = rng.standard_normal(new_block_size)
    # Apply Filter for Pink Noise
    B = [0.049922035, -0.095993537, 0.050612699, -0.004408786]
    A = [1, -2.494956002, 2.017265875, -0.522189400]
    zi = signal.lfilter_zi(B, A)
    noise_data, zi2 = signal.lfilter(B, A, noise_data, zi=zi)
    # level the noise
    rms_current = np.sqrt(np.mean(noise_data**2))
    noise_data = noise_data / rms_current * new_rms

    block_data = next(noise)
    npt.assert_array_equal(block_data, noise_data)

    """Apply filter to second block of data with initial conditions from
    first block."""
    noise_data2 = rng.standard_normal(new_block_size)
    noise_data2, _ = signal.lfilter(B, A, noise_data2, zi=zi2)
    # level the noise
    rms_current = np.sqrt(np.mean(noise_data2**2))
    noise_data2 = noise_data2 / rms_current * new_rms

    block_data2 = next(noise)
    npt.assert_array_equal(block_data2, noise_data2)

    # Check if Errors are raised when NoiseGenerator is in use
    assert noise.is_active is True

    # Setting the Parameters is not allowed if the NoiseGenerator is active
    with pytest.raises(BufferError, match="needs to be inactive"):
        noise.spectrum = "white"
    with pytest.raises(BufferError, match="needs to be inactive"):
        noise.block_size = 256
    with pytest.raises(BufferError, match="needs to be inactive"):
        noise.rms = 3
    with pytest.raises(BufferError, match="needs to be inactive"):
        noise.sampling_rate = 24000
    with pytest.raises(BufferError, match="needs to be inactive"):
        noise.seed = 123
>>>>>>> cb94625a


def test_sampling_rate_setter():
    # Test setting the sampling rate, resampling the Signal and updating data
    block_size = 512
    sampling_rate = 44100
    sine = pf.signals.sine(440, 4*block_size, sampling_rate=sampling_rate)
    buffer = SignalBuffer(block_size, sine)
    assert buffer.sampling_rate == 44100

    new_sampling_rate = sampling_rate*2
    with pytest.warns(UserWarning, match="Resampling the input Signal"):
        buffer.sampling_rate = new_sampling_rate
    resampled_sig = pf.dsp.resample(sine, new_sampling_rate)
    assert buffer.sampling_rate == 88200
    assert buffer.n_blocks == 8
    assert buffer.data == resampled_sig<|MERGE_RESOLUTION|>--- conflicted
+++ resolved
@@ -1,10 +1,7 @@
 import numpy as np
 import numpy.testing as npt
-<<<<<<< HEAD
-from haiopy.buffers import _Buffer, SignalBuffer, SineGenerator
-=======
-from haiopy.buffers import _Buffer, SignalBuffer, NoiseGenerator
->>>>>>> cb94625a
+from haiopy.buffers import _Buffer, SignalBuffer
+from haiopy.buffers import SineGenerator, NoiseGenerator
 import pytest
 import pyfar as pf
 from scipy import signal
@@ -215,7 +212,6 @@
         buffer.data
 
 
-<<<<<<< HEAD
 def test_SineGenerator():
     frequency = 440
     block_size = 512
@@ -313,7 +309,8 @@
         sine.amplitude = 3
     with pytest.raises(BufferError, match="needs to be inactive"):
         sine.sampling_rate = 24000
-=======
+
+
 def test_NoiseGenerator():
     block_size = 512
     seed = 10
@@ -425,7 +422,6 @@
         noise.sampling_rate = 24000
     with pytest.raises(BufferError, match="needs to be inactive"):
         noise.seed = 123
->>>>>>> cb94625a
 
 
 def test_sampling_rate_setter():
