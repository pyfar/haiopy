import numpy as np
import pyfar as pf
from abc import abstractmethod
from threading import Event
from scipy import signal
import warnings


class _Buffer(object):
    """Abstract base class for audio buffers for block-wise iteration.

    The base class primarily implements buffer state related functionality.
    """

    def __init__(self, block_size) -> None:
        """Create a Buffer object with a given block size.

        Parameters
        ----------
        block_size : _type_
            _description_
        """
        self._check_block_size(block_size)
        self._block_size = block_size
        self._buffer = None
        self._is_active = Event()
        self._is_finished = Event()

    def _check_block_size(self, block_size):
        """Check if the block size is an integer."""
        if not isinstance(block_size, int):
            raise ValueError("The block size needs to be an integer")

    def _set_block_size(self, block_size):
        """Private block size setter implementing validity checks."""
        self.check_if_active()
        self._check_block_size(block_size)
        self._block_size = block_size

    @property
    def block_size(self):
        """Returns the block size of the buffer in samples"""
        return self._block_size

    @block_size.setter
    def block_size(self, block_size):
        """Set the block size in samples. Only integer values are supported"""
        self._set_block_size(block_size)

    @property
    @abstractmethod
    def sampling_rate(self):
        """Return sampling rate."""
        pass

    def __iter__(self):
        return self

    def __next__(self):
        """Next dunder method for iteration"""
        self._start()
        return self.next()

    @abstractmethod
    def next(self):
        """Next method which for sub-class specific handling of data."""
        raise NotImplementedError()

    @property
    def is_active(self):
        """Return the state of the buffer.
        `True` if the buffer is active, `False` if inactive."""
        return self._is_active.is_set()

    @property
    def is_finished(self):
        """Return if the buffer has finished iteration.
        `True` if the buffer is finished, `False` if not.
        """
        return self._is_finished.is_set()

    def check_if_active(self):
        """Check if the buffer is active and raise an exception if so.
        If the buffer is active a BufferError exception is raised. In case the
        buffer is currently inactive, the method simply passes without any
        return value. This method should always be called before attempting to
        modify properties of the buffer to prevent undefined behavior during
        iteration of the buffer.

        Raises
        ------
        BufferError
            Exception is raised if the buffer is currently active.
        """
        if self.is_active:
            raise BufferError(
                "The buffer needs to be inactive to be modified.")

    def _stop(self, msg="Buffer iteration stopped."):
        """Stop buffer iteration and set the state to inactive."""
        self._is_active.clear()
        self._is_finished.set()
        if msg is None:
            pass
        else:
            raise StopIteration(msg)

    def _start(self):
        """Set the state to active.
        Additional operations required before iterating the sub-class can be
        implemented in the respective sub-class."""
        self._is_active.set()
        self._is_finished.clear()

    def _reset(self):
        """Stop and reset the buffer.
        Resetting the buffer is implemented in the respective sub-class"""
        self._is_active.clear()
        self._is_finished.clear()
        raise StopIteration("Resetting the buffer.")


class SignalBuffer(_Buffer):
    """Buffer to block wise iterate a `pyfar.Signal`

    Examples
    --------

    >>> import pyfar as pf
    >>> from haiopy.buffers import SignalBuffer
    >>> block_size = 512
    >>> sine = pf.signals.sine(440, 4*block_size)
    >>> buffer = SignalBuffer(block_size, sine)
    >>> for block in buffer:
    >>>     print(block)


    """

    def __init__(self, block_size, signal) -> None:
        """Initialize a `SignalBuffer` with a given block size from a
        `pyfar.Signal`.
        If the number of audio samples is not an integer multiple of the
        block size, the last block will be filled with zeros.

        Parameters
        ----------
        block_size : int
            The block size in samples
        signal : pyfar.Signal
            The audio data to be block wise iterated.

        """
        super().__init__(block_size)
        if not isinstance(signal, pf.Signal):
            raise ValueError("signal must be a pyfar.Signal object.")
        if signal.time.ndim > 2:
            raise ValueError("Only one-dimensional arrays are allowed")
        self._n_samples = signal.n_samples
        self._data = self._pad_data(signal)
        self._update_data()
        self._index = 0

    def _pad_data(self, data):
        """Pad the signal with zeros to avoid partially filled blocks

        Parameters
        ----------
        data : pyfar.Signal
            The input audio signal.

        Returns
        -------
        pyfar.Signal
            Zero-padded signal.
        """
<<<<<<< HEAD
        # n_samples = data.n_samples
        if np.mod(self._n_samples, self._block_size) > 0:
            pad_samples = self.block_size - np.mod(self._n_samples,
                                                   self.block_size)
            return pf.dsp.pad_zeros(data, pad_samples, mode='after')
        else:
=======
        if np.mod(self._n_samples, self._block_size) <= 0:
>>>>>>> 5f16dbe4
            return data
        pad_samples = self.block_size - np.mod(
            self._n_samples, self.block_size)
        return pf.dsp.pad_zeros(data, pad_samples, mode='after')

    @property
    def n_channels(self):
        """The number of audio channels as integer."""
        return self.data.cshape[0]

    @property
    def sampling_rate(self):
        """The sampling rate of the underlying data."""
        return self.data.sampling_rate

    @sampling_rate.setter
    def sampling_rate(self, sampling_rate):
<<<<<<< HEAD
        """Set new sampling_rate and resample the input Signal"""
=======
        """Set new sampling_rate and resample the input Signal without
        the padded zeros."""
>>>>>>> 5f16dbe4
        signal = pf.Signal(data=self._data.time[..., :self._n_samples],
                           sampling_rate=self.sampling_rate,
                           n_samples=self._n_samples,
                           domain=self._data.domain,
                           fft_norm=self._data._fft_norm,
<<<<<<< HEAD
                           comment=self._data.comment
                           )
=======
                           comment=self._data.comment)
>>>>>>> 5f16dbe4
        self.data = pf.dsp.resample(signal, sampling_rate)
        warnings.warn("Resampling the input Signal to sampling_rate="
                      f"{sampling_rate} might generate artifacts.")

    @property
    def n_blocks(self):
        """The number of blocks contained in the buffer."""
        return self._n_blocks

    @property
    def index(self):
        """The current block index as integer."""
        return self._index

    @property
    def data(self):
        """Return the underlying signal if the buffer is not active."""
        self.check_if_active()
        return self._data

    @data.setter
    def data(self, data):
        """Set the underlying signal if the buffer is not active."""
        self.check_if_active()
        self._n_samples = data.n_samples
        self._data = self._pad_data(data)
        self._update_data()

    def _set_block_size(self, block_size):
        """Set block_size and data without the padded zeros,
        data setter will pad the data for the new blocksize."""
        super()._set_block_size(block_size)
        self._data.time = self._data.time[..., :self._n_samples]
<<<<<<< HEAD
=======
        # Use data setter to pad the data and update the strides
>>>>>>> 5f16dbe4
        self.data = self._data

    def _update_data(self):
        """Update the data block strided of the underlying data.
        The function creates a block-wise view of the numpy data array storing
        the time domain data.
        """
        self.check_if_active()
        self._n_blocks = int(np.ceil(self.data.n_samples / self.block_size))
        self._strided_data = np.lib.stride_tricks.as_strided(
            self.data.time,
            (*self.data.cshape, self.n_blocks, self.block_size))
        self._index = 0

    def next(self):
        """Return the next audio block as numpy array and increment the block
        index.
        """
        if self._index < self._n_blocks:
            current = self._index
            self._index += 1
            return self._strided_data[..., current, :]
        self._stop("The buffer is empty.")

    def reset_index(self):
<<<<<<< HEAD
=======
        """Resets the index and the block-wise view of the underlying data"""
>>>>>>> 5f16dbe4
        self._is_active.clear()
        self._is_finished.set()
        self._index = 0

    def _reset(self):
        self._index = 0
        super()._reset()


class SineGenerator(_Buffer):
    """Generator to block wise calculate a sinewave`

    Examples
    --------

    >>> from haiopy.buffers import SineGenerator
    >>> import matplotlib.pyplot as plt
    >>> sine = SineGenerator(440, 128)
    >>> blocks = [next(sine), next(sine), next(sine)]
    >>> for block in blocks:
    >>>     plt.plot((block))
    >>> plt.show()


    """

    def __init__(self,
                 frequency,
                 block_size,
                 amplitude=1,
                 sampling_rate=44100) -> None:
        """Initialize a `SineGenerator`with a given frequency, block_size,
        amplitude and samplingrate.

        Parameters
        ----------
        frequency : double
            Frequency of the sine in Hz(0 <= `frequency` <= `sampling_rate`/2).
        block_size : int
            The block size in samples.
        amplitude: double, optional
            The amplitude of the sine. The default is ``1``.
        sampling_rate : int, optional
            The sampling rate in Hz. The default is ``44100``.

        """
        super().__init__(block_size)
        self._frequency = frequency
        self._amplitude = amplitude
        self._sampling_rate = sampling_rate
        self._phase = 0

    @property
    def frequency(self):
        """Return the frequency of the sinewave"""
        return self._frequency

    @frequency.setter
    def frequency(self, frequency):
        self.check_if_active()
        self._frequency = frequency
        self._phase = 0

    @property
    def amplitude(self):
        """Return the amplitude of the sinewave"""
        return self._amplitude

    @amplitude.setter
    def amplitude(self, amplitude):
        self.check_if_active()
        self._amplitude = amplitude
        self._phase = 0

    @property
    def sampling_rate(self):
        """Return the sampling rate of the generated sinewave."""
        return self._sampling_rate

    @sampling_rate.setter
    def sampling_rate(self, sampling_rate):
        self.check_if_active()
        self._sampling_rate = sampling_rate
        self._phase = 0

    @property
    def phase(self):
        """Return the current phase of the sinewave"""
        return self._phase

    def _set_block_size(self, block_size):
        self.check_if_active()
        super()._set_block_size(block_size)
        self._phase = 0

    def next(self):
        """Return the next audio block as numpy array and increases the phase.
        """
        omega = 2 * np.pi * self._frequency
        data = self._amplitude * np.sin(
            omega*np.arange(self._block_size)/self._sampling_rate+self._phase)
        self._phase += omega*(self._block_size / self._sampling_rate)
        return data

    def _reset(self):
        self._phase = 0


class NoiseGenerator(_Buffer):
    """Generator for block wise noise generation.
    Supports white and pink noise spectra.
    >>> import pyfar as pf
    >>> from haiopy.buffers import NoiseGenerator
    >>> block_size = 22050
    >>> noise = NoiseGenerator(block_size, seed=10)
    >>> data = next(noise)
    >>> pf.plot.time_freq(pf.Signal(data, 44100))


    """
    def __init__(self,
                 block_size,
                 spectrum="white",
                 rms=1,
                 sampling_rate=44100,
                 seed=None) -> None:
        """Initialize a `NoiseGenerator` with given block size, spectrum,
        rms, sampling_rate and seed.

        The filter coefficients for generating the pink noise are presented in
        <https://ccrma.stanford.edu/~jos/sasp/Example_Synthesis_1_F_Noise.html>.

        Parameters
        ----------
        block_size : int
            The block size in samples.
        spectrum: str, optional
            ``white`` to generate noise with constant energy across frequency.
            ``pink`` to generate noise with constant energy across filters with
            constant relative bandwidth. The default is ``"white"``.
        rms : double, optional
            The route mean square (RMS) value of the noise signal.
            The default is ``1``.
        sampling_rate :
            The sampling rate in Hz. The default is ``44100``.
        seed : int, None, optional
            The seed for the random generator. Pass a seed to obtain identical
            results for multiple calls. Consecutive blocks will still be
            different from each other. The default is ``None``, which will
            yield to radom results for every block.

        """
        super().__init__(block_size)
        self._rms = rms
        self._sampling_rate = sampling_rate
        # Generate a Random Generator Object and set self._seed = seed
        self._generate_rng(seed)
        self._spectrum = self._validate_spectrum(spectrum)
        # filter coefficients for pink noise
        self._pink_B = [0.049922035, -0.095993537, 0.050612699, -0.004408786]
        self._pink_A = [1, -2.494956002, 2.017265875, -0.522189400]
        self._zi = signal.lfilter_zi(self._pink_B, self._pink_A)

    @property
    def sampling_rate(self):
        """Return the sampling rate of the generated Noise."""
        return self._sampling_rate

    @sampling_rate.setter
    def sampling_rate(self, sampling_rate):
        self.check_if_active()
        self._sampling_rate = sampling_rate

    @property
    def spectrum(self):
        """Return if NoiseGenerator generates white or pink noise."""
        return self._spectrum

    @spectrum.setter
    def spectrum(self, spectrum):
        self.check_if_active()
        self._spectrum = self._validate_spectrum(spectrum)

    def _validate_spectrum(self, spectrum):
        if spectrum not in ("white", "pink"):
            raise ValueError(
                f"spectrum is '{spectrum}' but must be 'white' or 'pink'")
        return spectrum

    @property
    def rms(self):
        """Return the route mean square (RMS) value of the noise."""
        return self._rms

    @rms.setter
    def rms(self, rms):
        self.check_if_active()
        self._rms = rms

    @property
    def seed(self):
        """Return the seed of the random generator."""
        return self._seed

    @seed.setter
    def seed(self, seed):
        self.check_if_active()
        """Seed will be set in _generate_rng, also a new Random Generator
        Object is created"""
        self._generate_rng(seed)

    def _generate_rng(self, seed):
        self._seed = seed
        self._rng = np.random.default_rng(seed)

    def next(self):
        """Return the next audio block as numpy array, and calculates data
        with seed_idx if seed is True.
        """
        data = self._rng.standard_normal(self._block_size)
        if self._spectrum == "pink":
            # Apply Pink Noise Filter
            data, self._zi = signal.lfilter(self._pink_B, self._pink_A, data,
                                            zi=self._zi)
        # level the noise
        rms_current = np.sqrt(np.mean(data**2))
        data = data / rms_current * self._rms
        return data

    def _reset(self):
        super()._reset()<|MERGE_RESOLUTION|>--- conflicted
+++ resolved
@@ -174,16 +174,7 @@
         pyfar.Signal
             Zero-padded signal.
         """
-<<<<<<< HEAD
-        # n_samples = data.n_samples
-        if np.mod(self._n_samples, self._block_size) > 0:
-            pad_samples = self.block_size - np.mod(self._n_samples,
-                                                   self.block_size)
-            return pf.dsp.pad_zeros(data, pad_samples, mode='after')
-        else:
-=======
         if np.mod(self._n_samples, self._block_size) <= 0:
->>>>>>> 5f16dbe4
             return data
         pad_samples = self.block_size - np.mod(
             self._n_samples, self.block_size)
@@ -201,23 +192,14 @@
 
     @sampling_rate.setter
     def sampling_rate(self, sampling_rate):
-<<<<<<< HEAD
-        """Set new sampling_rate and resample the input Signal"""
-=======
         """Set new sampling_rate and resample the input Signal without
         the padded zeros."""
->>>>>>> 5f16dbe4
         signal = pf.Signal(data=self._data.time[..., :self._n_samples],
                            sampling_rate=self.sampling_rate,
                            n_samples=self._n_samples,
                            domain=self._data.domain,
                            fft_norm=self._data._fft_norm,
-<<<<<<< HEAD
-                           comment=self._data.comment
-                           )
-=======
                            comment=self._data.comment)
->>>>>>> 5f16dbe4
         self.data = pf.dsp.resample(signal, sampling_rate)
         warnings.warn("Resampling the input Signal to sampling_rate="
                       f"{sampling_rate} might generate artifacts.")
@@ -251,10 +233,7 @@
         data setter will pad the data for the new blocksize."""
         super()._set_block_size(block_size)
         self._data.time = self._data.time[..., :self._n_samples]
-<<<<<<< HEAD
-=======
         # Use data setter to pad the data and update the strides
->>>>>>> 5f16dbe4
         self.data = self._data
 
     def _update_data(self):
@@ -280,10 +259,7 @@
         self._stop("The buffer is empty.")
 
     def reset_index(self):
-<<<<<<< HEAD
-=======
         """Resets the index and the block-wise view of the underlying data"""
->>>>>>> 5f16dbe4
         self._is_active.clear()
         self._is_finished.set()
         self._index = 0
