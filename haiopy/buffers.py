--- conflicted
+++ resolved
@@ -250,19 +250,12 @@
         super()._reset()
 
 
-<<<<<<< HEAD
 class SineGenerator(_Buffer):
     """Generator to block wise calculate a sinewave`
-=======
-class NoiseGenerator(_Buffer):
-    """Generator for block wise noise generation.
-    Supports white and pink noise spectra.
->>>>>>> cb94625a
 
     Examples
     --------
 
-<<<<<<< HEAD
     >>> from haiopy.buffers import SineGenerator
     >>> import matplotlib.pyplot as plt
     >>> sine = SineGenerator(440, 128)
@@ -337,7 +330,28 @@
     def phase(self):
         """Return the current phase of the sinewave"""
         return self._phase
-=======
+
+    def _set_block_size(self, block_size):
+        self.check_if_active()
+        super()._set_block_size(block_size)
+        self._phase = 0
+
+    def next(self):
+        """Return the next audio block as numpy array and increases the phase.
+        """
+        omega = 2 * np.pi * self._frequency
+        data = self._amplitude * np.sin(
+            omega*np.arange(self._block_size)/self._sampling_rate+self._phase)
+        self._phase += omega*(self._block_size / self._sampling_rate)
+        return data
+
+    def _reset(self):
+        self._phase = 0
+
+
+class NoiseGenerator(_Buffer):
+    """Generator for block wise noise generation.
+    Supports white and pink noise spectra.
     >>> import pyfar as pf
     >>> from haiopy.buffers import NoiseGenerator
     >>> block_size = 22050
@@ -441,26 +455,6 @@
     def _generate_rng(self, seed):
         self._seed = seed
         self._rng = np.random.default_rng(seed)
->>>>>>> cb94625a
-
-    def _set_block_size(self, block_size):
-        self.check_if_active()
-        super()._set_block_size(block_size)
-<<<<<<< HEAD
-        self._phase = 0
-
-    def next(self):
-        """Return the next audio block as numpy array and increases the phase.
-        """
-        omega = 2 * np.pi * self._frequency
-        data = self._amplitude * np.sin(
-            omega*np.arange(self._block_size)/self._sampling_rate+self._phase)
-        self._phase += omega*(self._block_size / self._sampling_rate)
-        return data
-
-    def _reset(self):
-        self._phase = 0
-=======
 
     def next(self):
         """Return the next audio block as numpy array, and calculates data
@@ -477,5 +471,4 @@
         return data
 
     def _reset(self):
->>>>>>> cb94625a
         super()._reset()