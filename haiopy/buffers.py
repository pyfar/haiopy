import numpy as np
import pyfar as pf
from abc import abstractmethod
from threading import Event
<<<<<<< HEAD
from scipy import signal
=======
import warnings
>>>>>>> de37ac36


class _Buffer(object):
    """Abstract base class for audio buffers for block-wise iteration.

    The base class primarily implements buffer state related functionality.
    """

    def __init__(self, block_size) -> None:
        """Create a Buffer object with a given block size.

        Parameters
        ----------
        block_size : _type_
            _description_
        """
        self._check_block_size(block_size)
        self._block_size = block_size
        self._buffer = None
        self._is_active = Event()
        self._is_finished = Event()

    def _check_block_size(self, block_size):
        """Check if the block size is an integer."""
        if type(block_size) != int:
            raise ValueError("The block size needs to be an integer")

    def _set_block_size(self, block_size):
        """Private block size setter implementing validity checks."""
        self.check_if_active()
        self._check_block_size(block_size)
        self._block_size = block_size

    @property
    def block_size(self):
        """Returns the block size of the buffer in samples"""
        return self._block_size

    @block_size.setter
    def block_size(self, block_size):
        """Set the block size in samples. Only integer values are supported"""
        self._set_block_size(block_size)

    @property
    @abstractmethod
    def sampling_rate(self):
        """Return sampling rate."""
        pass

    def __iter__(self):
        return self

    def __next__(self):
        """Next dunder method for iteration"""
        self._start()
        return self.next()

    @abstractmethod
    def next(self):
        """Next method which for sub-class specific handling of data."""
        raise NotImplementedError()

    @property
    def is_active(self):
        """Return the state of the buffer.
        `True` if the buffer is active, `False` if inactive."""
        return self._is_active.is_set()

    @property
    def is_finished(self):
        """Return if the buffer has finished iteration.
        `True` if the buffer is finished, `False` if not.
        """
        return self._is_finished.is_set()

    def check_if_active(self):
        """Check if the buffer is active and raise an exception if so.
        If the buffer is active a BufferError exception is raised. In case the
        buffer is currently inactive, the method simply passes without any
        return value. This method should always be called before attempting to
        modify properties of the buffer to prevent undefined behavior during
        iteration of the buffer.

        Raises
        ------
        BufferError
            Exception is raised if the buffer is currently active.
        """
        if self.is_active:
            raise BufferError(
                "The buffer needs to be inactive to be modified.")

    def _stop(self, msg="Buffer iteration stopped."):
        """Stop buffer iteration and set the state to inactive."""
        self._is_active.clear()
        self._is_finished.set()
        raise StopIteration(msg)

    def _start(self):
        """Set the state to active.
        Additional operations required before iterating the sub-class can be
        implemented in the respective sub-class."""
        self._is_active.set()
        self._is_finished.clear()

    def _reset(self):
        """Stop and reset the buffer.
        Resetting the buffer is implemented in the respective sub-class"""
        self._is_active.clear()
        self._is_finished.clear()
        raise StopIteration("Resetting the buffer.")


class SignalBuffer(_Buffer):
    """Buffer to block wise iterate a `pyfar.Signal`

    Examples
    --------

    >>> import pyfar as pf
    >>> from haiopy.buffers import SignalBuffer
    >>> block_size = 512
    >>> sine = pf.signals.sine(440, 4*block_size)
    >>> buffer = SignalBuffer(block_size, sine)
    >>> for block in buffer:
    >>>     print(block)


    """

    def __init__(self, block_size, signal) -> None:
        """Initialize a `SignalBuffer` with a given block size from a
        `pyfar.Signal`.
        If the number of audio samples is not an integer multiple of the
        block size, the last block will be filled with zeros.

        Parameters
        ----------
        block_size : int
            The block size in samples
        signal : pyfar.Signal
            The audio data to be block wise iterated.

        """
        super().__init__(block_size)
        if not isinstance(signal, pf.Signal):
            raise ValueError("signal must be a pyfar.Signal object.")
        if signal.time.ndim > 2:
            raise ValueError("Only one-dimensional arrays are allowed")
        self._data = self._pad_data(signal)
        self._update_data()
        self._index = 0

    def _pad_data(self, data):
        """Pad the signal with zeros to avoid partially filled blocks

        Parameters
        ----------
        data : pyfar.Signal
            The input audio signal.

        Returns
        -------
        pyfar.Signal
            Zero-padded signal.
        """
        n_samples = data.n_samples
        if np.mod(n_samples, self._block_size) > 0:
            pad_samples = self.block_size - np.mod(n_samples, self.block_size)
            return pf.dsp.pad_zeros(data, pad_samples, mode='after')
        else:
            return data

    @property
    def n_channels(self):
        """The number of audio channels as integer."""
        return self.data.cshape[0]

    @property
    def sampling_rate(self):
        """The sampling rate of the underlying data."""
        return self.data.sampling_rate

    @sampling_rate.setter
    def sampling_rate(self, sampling_rate):
        """Set new sampling_rate and resample the input Signal"""
        self.check_if_active()
        self._data = pf.dsp.resample(self._data, sampling_rate)
        warnings.warn("Resampling the input Signal to sampling_rate="
                      f"{sampling_rate} might generate artifacts.")
        self._update_data()

    @property
    def n_blocks(self):
        """The number of blocks contained in the buffer."""
        return self._n_blocks

    @property
    def index(self):
        """The current block index as integer."""
        return self._index

    @property
    def data(self):
        """Return the underlying signal if the buffer is not active."""
        self.check_if_active()
        return self._data

    @data.setter
    def data(self, data):
        """Set the underlying signal if the buffer is not active."""
        self.check_if_active()
        self._data = self._pad_data(data)
        self._update_data()

    def _set_block_size(self, block_size):
        super()._set_block_size(block_size)
        self._update_data()

    def _update_data(self):
        """Update the data block strided of the underlying data.
        The function creates a block-wise view of the numpy data array storing
        the time domain data.
        """
        self.check_if_active()
        self._n_blocks = int(np.ceil(self.data.n_samples / self.block_size))
        self._strided_data = np.lib.stride_tricks.as_strided(
            self.data.time,
            (*self.data.cshape, self.n_blocks, self.block_size))
        self._index = 0

    def next(self):
        """Return the next audio block as numpy array and increment the block
        index.
        """
        if self._index < self._n_blocks:
            current = self._index
            self._index += 1
            return self._strided_data[..., current, :]
        self._stop("The buffer is empty.")

    def _reset(self):
        self._index = 0
        super()._reset()


class NoiseGenerator(_Buffer):
    """Generator to block wise generate a Noise.

    Examples
    --------

    >>> import pyfar as pf
    >>> from haiopy.buffers import NoiseGenerator
    >>> block_size = 22050
    >>> noise = NoiseGenerator(block_size, seed=10)
    >>> data = next(noise)
    >>> pf.plot.time_freq(pf.Signal(data, 44100))


    """
    def __init__(self,
                 block_size,
                 spectrum="white",
                 rms=1,
                 sampling_rate=44100,
                 seed=None) -> None:
        """Initialize a `NoiseGenerator` with given block_size, spectrum,
        rms, sampling_rate and seed.

        The filter coefficients for generating the pink noise are presented in
        <https://ccrma.stanford.edu/~jos/sasp/Example_Synthesis_1_F_Noise.html>.

        Parameters
        ----------
        block_size : int
            The block size in samples.
        spectrum: str, optional
            ``white`` to generate noise with constant energy across frequency.
            ``pink`` to generate noise with constant energy across filters with
            constant relative bandwith. The default is ``"white"``.
        rms : double, optional
            The route mean square (RMS) value of the noise signal.
            The default is ``1``.
        sampling_rate :
            The sampling rate in Hz. The default is ``44100``.
        seed : int, None, optional
            The seed for the random generator. Pass a seed to obtain identical
            results for multiple calls. Consecutive blocks will still be
            different from each other. The default is ``None``, which will
            yield to radom results for every block.

        """
        super().__init__(block_size)
        self._rms = rms
        self._sampling_rate = sampling_rate
        # Generate a Random Generator Object and set self._seed = seed
        self._generate_rng(seed)
        self._spectrum = self._validate_spectrum(spectrum)
        # filter coefficients for pink noise
        self._pink_B = [0.049922035, -0.095993537, 0.050612699, -0.004408786]
        self._pink_A = [1, -2.494956002, 2.017265875, -0.522189400]
        self._zi = signal.lfilter_zi(self._pink_B, self._pink_A)

    @property
    def sampling_rate(self):
        """Return the sampling rate of the generated Noise."""
        return self._sampling_rate

    @sampling_rate.setter
    def sampling_rate(self, sampling_rate):
        self.check_if_active()
        self._sampling_rate = sampling_rate

    @property
    def spectrum(self):
        """Return if NoiseGenerator generates white or pink noise."""
        return self._spectrum

    @spectrum.setter
    def spectrum(self, spectrum):
        self.check_if_active()
        self._spectrum = self._validate_spectrum(spectrum)

    def _validate_spectrum(self, spectrum):
        if spectrum not in ("white", "pink"):
            raise ValueError(
                f"spectrum is '{spectrum}' but must be 'white' or 'pink'")
        return spectrum

    @property
    def rms(self):
        """Return the route mean square (RMS) value of the noise."""
        return self._rms

    @rms.setter
    def rms(self, rms):
        self.check_if_active()
        self._rms = rms

    @property
    def seed(self):
        """Return the seed of the random generator."""
        return self._seed

    @seed.setter
    def seed(self, seed):
        self.check_if_active()
        """Seed will be set in _generate_rng, also a new Random Generator
        Object is created"""
        self._generate_rng(seed)

    def _generate_rng(self, seed):
        self._seed = seed
        self._rng = np.random.default_rng(seed)

    def _set_block_size(self, block_size):
        self.check_if_active()
        super()._set_block_size(block_size)

    def next(self):
        """Return the next audio block as numpy array, and calcultes data
        with seed_idx if seed is True.
        """
        data = self._rng.standard_normal(self._block_size)
        if self._spectrum == "pink":
            # Apply Pink Noise Filter
            data, self._zi = signal.lfilter(self._pink_B, self._pink_A, data,
                                            zi=self._zi)
        # level the noise
        rms_current = np.sqrt(np.mean(data**2))
        data = data / rms_current * self._rms
        return data

    def _reset(self):
        super()._reset()<|MERGE_RESOLUTION|>--- conflicted
+++ resolved
@@ -2,11 +2,8 @@
 import pyfar as pf
 from abc import abstractmethod
 from threading import Event
-<<<<<<< HEAD
 from scipy import signal
-=======
 import warnings
->>>>>>> de37ac36
 
 
 class _Buffer(object):
